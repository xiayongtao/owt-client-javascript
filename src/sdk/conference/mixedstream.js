// Copyright (C) <2018> Intel Corporation
//
// SPDX-License-Identifier: Apache-2.0

'use strict';

import * as StreamModule from '../base/stream.js';
import * as StreamUtilsModule from './streamutils.js';
import {OwtEvent} from '../base/event.js';

/**
 * @class RemoteMixedStream
 * @classDesc Mixed stream from conference server.
 * Events:
 *
 * | Event Name             | Argument Type    | Fired when       |
 * | -----------------------| ---------------- | ---------------- |
 * | activeaudioinputchange | Event            | Audio activeness of input stream (of the mixed stream) is changed. |
 * | layoutchange           | Event            | Video's layout has been changed. It usually happens when a new video is mixed into the target mixed stream or an existing video has been removed from mixed stream. |
 *
 * @memberOf Owt.Conference
 * @extends Owt.Base.RemoteStream
 * @hideconstructor
 */
export class RemoteMixedStream extends StreamModule.RemoteStream {
  // eslint-disable-next-line require-jsdoc
  constructor(info) {
    if (info.type !== 'mixed') {
      throw new TypeError('Not a mixed stream');
    }
    super(info.id, undefined, undefined, new StreamModule.StreamSourceInfo(
        'mixed', 'mixed'));

    this.settings = StreamUtilsModule.convertToPublicationSettings(info.media);

<<<<<<< HEAD
    this.capabilities = StreamUtilsModule.convertToSubscriptionCapabilities(
=======
    this.extraCapabilities = new StreamUtilsModule
      .convertToSubscriptionCapabilities(
>>>>>>> 6d6d0a49
        info.media);
  }
}

/**
 * @class ActiveAudioInputChangeEvent
 * @classDesc Class ActiveAudioInputChangeEvent represents an active audio input change event.
 * @memberof Owt.Conference
 * @hideconstructor
 */
export class ActiveAudioInputChangeEvent extends OwtEvent {
  // eslint-disable-next-line require-jsdoc
  constructor(type, init) {
    super(type);
    /**
     * @member {string} activeAudioInputStreamId
     * @instance
     * @memberof Owt.Conference.ActiveAudioInputChangeEvent
     * @desc The ID of input stream(of the mixed stream) whose audio is active.
     */
    this.activeAudioInputStreamId = init.activeAudioInputStreamId;
  }
}

/**
 * @class LayoutChangeEvent
 * @classDesc Class LayoutChangeEvent represents an video layout change event.
 * @memberof Owt.Conference
 * @hideconstructor
 */
export class LayoutChangeEvent extends OwtEvent {
  // eslint-disable-next-line require-jsdoc
  constructor(type, init) {
    super(type);
    /**
     * @member {object} layout
     * @instance
     * @memberof Owt.Conference.LayoutChangeEvent
     * @desc Current video's layout. It's an array of map which maps each stream to a region.
     */
    this.layout = init.layout;
  }
}
<|MERGE_RESOLUTION|>--- conflicted
+++ resolved
@@ -33,13 +33,8 @@
 
     this.settings = StreamUtilsModule.convertToPublicationSettings(info.media);
 
-<<<<<<< HEAD
-    this.capabilities = StreamUtilsModule.convertToSubscriptionCapabilities(
-=======
-    this.extraCapabilities = new StreamUtilsModule
-      .convertToSubscriptionCapabilities(
->>>>>>> 6d6d0a49
-        info.media);
+    this.extraCapabilities = StreamUtilsModule
+      .convertToSubscriptionCapabilities(info.media);
   }
 }
 
