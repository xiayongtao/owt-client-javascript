{
  "name": "owt-client-javascript",
  "title": "Open WebRTC Toolkit JavaScript SDK",
  "description": "Open WebRTC Toolkit JavaScript SDK",
  "version": "4.3.0",
  "homepage": "https://webrtc.intel.com",
  "author": "Intel WebRTC team",
  "contributors": [
    "Markus Chou <yue.y.zhou@intel.com>",
    "Xiaoyun Zhao <xiaoyun.zhao@intel.com>",
    "Jianjun Zhu <jianjun.zhu@intel.com>"
  ],
  "keywords": [
    "webrtc",
    "library",
    "sdk",
    "mcu"
  ],
  "devDependencies": {
<<<<<<< HEAD
    "@babel/core": "^7.11.6",
    "@babel/plugin-transform-runtime": "^7.12.1",
    "@babel/preset-env": "^7.11.5",
    "@babel/runtime": "^7.12.1",
=======
    "@babel/core": "^7.9.0",
    "@babel/plugin-transform-async-to-generator": "^7.8.3",
    "@babel/plugin-transform-runtime": "^7.9.0",
    "@babel/preset-env": "^7.1.0",
    "@babel/runtime": "^7.9.2",
>>>>>>> b15c0bb0
    "babelify": "^10.0.0",
    "chai": "^4.2.0",
    "chai-as-promised": "^7.1.1",
    "eslint-config-google": "^0.11.0",
    "eslint-config-webrtc": "^1.0.0",
    "grunt": "^1.3.0",
    "grunt-browserify": "^5.2.0",
    "grunt-cli": "^1.3.2",
    "grunt-contrib-clean": "~2.0.0",
<<<<<<< HEAD
    "grunt-contrib-compress": "^1.6.0",
=======
    "grunt-contrib-compress": "~1.6.0",
>>>>>>> b15c0bb0
    "grunt-contrib-concat": "~1.0.1",
    "grunt-contrib-connect": "^2.1.0",
    "grunt-contrib-copy": "~1.0.0",
    "grunt-contrib-jshint": "^2.1.0",
    "grunt-contrib-uglify-es": "git+https://github.com/gruntjs/grunt-contrib-uglify.git#ccb95a70cad6a4e9e902d3bd5d0e38a4de09a1e1",
    "grunt-eslint": "^21.1.0",
    "grunt-jsdoc": "^2.4.1",
    "grunt-string-replace": "~1.3.1",
    "ink-docstrap": "^1.3.2",
    "sinon": "^7.5.0"
  },
  "engines": {
    "node": ">=4.0"
  },
  "scripts": {
    "postinstall": "cd scripts && grunt prepare"
  }
}<|MERGE_RESOLUTION|>--- conflicted
+++ resolved
@@ -17,18 +17,11 @@
     "mcu"
   ],
   "devDependencies": {
-<<<<<<< HEAD
     "@babel/core": "^7.11.6",
+    "@babel/plugin-transform-async-to-generator": "^7.8.3",
     "@babel/plugin-transform-runtime": "^7.12.1",
     "@babel/preset-env": "^7.11.5",
     "@babel/runtime": "^7.12.1",
-=======
-    "@babel/core": "^7.9.0",
-    "@babel/plugin-transform-async-to-generator": "^7.8.3",
-    "@babel/plugin-transform-runtime": "^7.9.0",
-    "@babel/preset-env": "^7.1.0",
-    "@babel/runtime": "^7.9.2",
->>>>>>> b15c0bb0
     "babelify": "^10.0.0",
     "chai": "^4.2.0",
     "chai-as-promised": "^7.1.1",
@@ -38,11 +31,7 @@
     "grunt-browserify": "^5.2.0",
     "grunt-cli": "^1.3.2",
     "grunt-contrib-clean": "~2.0.0",
-<<<<<<< HEAD
     "grunt-contrib-compress": "^1.6.0",
-=======
-    "grunt-contrib-compress": "~1.6.0",
->>>>>>> b15c0bb0
     "grunt-contrib-concat": "~1.0.1",
     "grunt-contrib-connect": "^2.1.0",
     "grunt-contrib-copy": "~1.0.0",
