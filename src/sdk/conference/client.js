// Copyright (C) <2018> Intel Corporation
//
// SPDX-License-Identifier: Apache-2.0

/* global Map, Promise */

'use strict';

import * as EventModule from '../base/event.js';
import {SioSignaling as Signaling} from './signaling.js';
import Logger from '../base/logger.js';
import {Base64} from '../base/base64.js';
import {ConferenceError} from './error.js';
import * as Utils from '../base/utils.js';
import * as StreamModule from '../base/stream.js';
import {Participant} from './participant.js';
import {ConferenceInfo} from './info.js';
import {ConferencePeerConnectionChannel} from './channel.js';
import {
  RemoteMixedStream,
  ActiveAudioInputChangeEvent,
  LayoutChangeEvent,
} from './mixedstream.js';
import * as StreamUtilsModule from './streamutils.js';

const SignalingState = {
  READY: 1,
  CONNECTING: 2,
  CONNECTED: 3,
};

const protocolVersion = '1.1';

/* eslint-disable valid-jsdoc */
/**
 * @class ParticipantEvent
 * @classDesc Class ParticipantEvent represents a participant event.
   @extends Owt.Base.OwtEvent
 * @memberof Owt.Conference
 * @hideconstructor
 */
const ParticipantEvent = function(type, init) {
  const that = new EventModule.OwtEvent(type, init);
  /**
   * @member {Owt.Conference.Participant} participant
   * @instance
   * @memberof Owt.Conference.ParticipantEvent
   */
  that.participant = init.participant;
  return that;
};
/* eslint-enable valid-jsdoc */

/**
 * @class ConferenceClientConfiguration
 * @classDesc Configuration for ConferenceClient.
 * @memberOf Owt.Conference
 * @hideconstructor
 */
class ConferenceClientConfiguration { // eslint-disable-line no-unused-vars
  // eslint-disable-next-line require-jsdoc
  constructor() {
    /**
     * @member {?RTCConfiguration} rtcConfiguration
     * @instance
     * @memberof Owt.Conference.ConferenceClientConfiguration
     * @desc It will be used for creating PeerConnection.
     * @see {@link https://www.w3.org/TR/webrtc/#rtcconfiguration-dictionary|RTCConfiguration Dictionary of WebRTC 1.0}.
     * @example
     * // Following object can be set to conferenceClientConfiguration.rtcConfiguration.
     * {
     *   iceServers: [{
     *      urls: "stun:example.com:3478"
     *   }, {
     *     urls: [
     *       "turn:example.com:3478?transport=udp",
     *       "turn:example.com:3478?transport=tcp"
     *     ],
     *      credential: "password",
     *      username: "username"
     *   }
     * }
     */
    this.rtcConfiguration = undefined;
  }
}

/**
 * @class ConferenceClient
 * @classdesc The ConferenceClient handles PeerConnections between client and server. For conference controlling, please refer to REST API guide.
 * Events:
 *
 * | Event Name            | Argument Type                    | Fired when       |
 * | --------------------- | ---------------------------------| ---------------- |
 * | streamadded           | Owt.Base.StreamEvent             | A new stream is available in the conference. |
 * | participantjoined     | Owt.Conference.ParticipantEvent  | A new participant joined the conference. |
 * | messagereceived       | Owt.Base.MessageEvent            | A new message is received. |
 * | serverdisconnected    | Owt.Base.OwtEvent                | Disconnected from conference server. |
 *
 * @memberof Owt.Conference
 * @extends Owt.Base.EventDispatcher
 * @constructor
 * @param {?Owt.Conference.ConferenceClientConfiguration } config Configuration for ConferenceClient.
 * @param {?Owt.Conference.SioSignaling } signalingImpl Signaling channel implementation for ConferenceClient. SDK uses default signaling channel implementation if this parameter is undefined. Currently, a Socket.IO signaling channel implementation was provided as ics.conference.SioSignaling. However, it is not recommended to directly access signaling channel or customize signaling channel for ConferenceClient as this time.
 */
export const ConferenceClient = function(config, signalingImpl) {
  Object.setPrototypeOf(this, new EventModule.EventDispatcher());
  config = config || {};
  const self = this;
  let signalingState = SignalingState.READY;
  const signaling = signalingImpl ? signalingImpl : (new Signaling());
  let me;
  let room;
  const remoteStreams = new Map(); // Key is stream ID, value is a RemoteStream.
  const participants = new Map(); // Key is participant ID, value is a Participant object.
  const publishChannels = new Map(); // Key is MediaStream's ID, value is pc channel.
  const channels = new Map(); // Key is channel's internal ID, value is channel.

  /**
   * @function onSignalingMessage
   * @desc Received a message from conference portal. Defined in client-server protocol.
   * @param {string} notification Notification type.
   * @param {object} data Data received.
   * @private
   */
  function onSignalingMessage(notification, data) {
    if (notification === 'soac' || notification === 'progress') {
      if (!channels.has(data.id)) {
        Logger.warning('Cannot find a channel for incoming data.');
        return;
      }
      channels.get(data.id).onMessage(notification, data);
    } else if (notification === 'stream') {
      if (data.status === 'add') {
        fireStreamAdded(data.data);
      } else if (data.status === 'remove') {
        fireStreamRemoved(data);
      } else if (data.status === 'update') {
        // Broadcast audio/video update status to channel so specific events can be fired on publication or subscription.
        if (data.data.field === 'audio.status' || data.data.field ===
          'video.status') {
          channels.forEach((c) => {
            c.onMessage(notification, data);
          });
        } else if (data.data.field === 'activeInput') {
          fireActiveAudioInputChange(data);
        } else if (data.data.field === 'video.layout') {
          fireLayoutChange(data);
        } else if (data.data.field === '.') {
          updateRemoteStream(data.data.value);
        } else {
          Logger.warning('Unknown stream event from MCU.');
        }
      }
    } else if (notification === 'text') {
      fireMessageReceived(data);
    } else if (notification === 'participant') {
      fireParticipantEvent(data);
    }
  }

  signaling.addEventListener('data', (event) => {
    onSignalingMessage(event.message.notification, event.message.data);
  });

  signaling.addEventListener('disconnect', () => {
    clean();
    signalingState = SignalingState.READY;
    self.dispatchEvent(new EventModule.OwtEvent('serverdisconnected'));
  });

  // eslint-disable-next-line require-jsdoc
  function fireParticipantEvent(data) {
    if (data.action === 'join') {
      data = data.data;
      const participant = new Participant(data.id, data.role, data.user);
      participants.set(data.id, participant);
      const event = new ParticipantEvent(
          'participantjoined', {participant: participant});
      self.dispatchEvent(event);
    } else if (data.action === 'leave') {
      const participantId = data.data;
      if (!participants.has(participantId)) {
        Logger.warning(
            'Received leave message from MCU for an unknown participant.');
        return;
      }
      const participant = participants.get(participantId);
      participants.delete(participantId);
      participant.dispatchEvent(new EventModule.OwtEvent('left'));
    }
  }

  // eslint-disable-next-line require-jsdoc
  function fireMessageReceived(data) {
    const messageEvent = new EventModule.MessageEvent('messagereceived', {
      message: data.message,
      origin: data.from,
      to: data.to,
    });
    self.dispatchEvent(messageEvent);
  }

  // eslint-disable-next-line require-jsdoc
  function fireStreamAdded(info) {
    const stream = createRemoteStream(info);
    remoteStreams.set(stream.id, stream);
    const streamEvent = new StreamModule.StreamEvent('streamadded', {
      stream: stream,
    });
    self.dispatchEvent(streamEvent);
  }

  // eslint-disable-next-line require-jsdoc
  function fireStreamRemoved(info) {
    if (!remoteStreams.has(info.id)) {
      Logger.warning('Cannot find specific remote stream.');
      return;
    }
    const stream = remoteStreams.get(info.id);
    const streamEvent = new EventModule.OwtEvent('ended');
    remoteStreams.delete(stream.id);
    stream.dispatchEvent(streamEvent);
  }

  // eslint-disable-next-line require-jsdoc
  function fireActiveAudioInputChange(info) {
    if (!remoteStreams.has(info.id)) {
      Logger.warning('Cannot find specific remote stream.');
      return;
    }
    const stream = remoteStreams.get(info.id);
    const streamEvent = new ActiveAudioInputChangeEvent(
        'activeaudioinputchange', {
          activeAudioInputStreamId: info.data.value,
        });
    stream.dispatchEvent(streamEvent);
  }

  // eslint-disable-next-line require-jsdoc
  function fireLayoutChange(info) {
    if (!remoteStreams.has(info.id)) {
      Logger.warning('Cannot find specific remote stream.');
      return;
    }
    const stream = remoteStreams.get(info.id);
    const streamEvent = new LayoutChangeEvent(
        'layoutchange', {
          layout: info.data.value,
        });
    stream.dispatchEvent(streamEvent);
  }

  // eslint-disable-next-line require-jsdoc
  function updateRemoteStream(streamInfo) {
    if (!remoteStreams.has(streamInfo.id)) {
      Logger.warning('Cannot find specific remote stream.');
      return;
    }
    const stream = remoteStreams.get(streamInfo.id);
    stream.settings = StreamUtilsModule.convertToPublicationSettings(streamInfo
        .media);
    stream.extraCapabilities = StreamUtilsModule
      .convertToSubscriptionCapabilities(
        streamInfo.media);
    const streamEvent = new EventModule.OwtEvent('updated');
    stream.dispatchEvent(streamEvent);
  }

  // eslint-disable-next-line require-jsdoc
  function createRemoteStream(streamInfo) {
    if (streamInfo.type === 'mixed') {
      return new RemoteMixedStream(streamInfo);
    } else {
      let audioSourceInfo; let videoSourceInfo;
      if (streamInfo.media.audio) {
        audioSourceInfo = streamInfo.media.audio.source;
      }
      if (streamInfo.media.video) {
        videoSourceInfo = streamInfo.media.video.source;
      }
      const stream = new StreamModule.RemoteStream(streamInfo.id,
          streamInfo.info.owner, undefined, new StreamModule.StreamSourceInfo(
              audioSourceInfo, videoSourceInfo), streamInfo.info.attributes);
      stream.settings = StreamUtilsModule.convertToPublicationSettings(
          streamInfo.media);
      stream.extraCapabilities = StreamUtilsModule
        .convertToSubscriptionCapabilities(
          streamInfo.media);
      return stream;
    }
  }

  // eslint-disable-next-line require-jsdoc
  function sendSignalingMessage(type, message) {
    return signaling.send(type, message);
  }

  // eslint-disable-next-line require-jsdoc
  function createPeerConnectionChannel() {
    // Construct an signaling sender/receiver for ConferencePeerConnection.
    const signalingForChannel = Object.create(EventModule.EventDispatcher);
    signalingForChannel.sendSignalingMessage = sendSignalingMessage;
    const pcc = new ConferencePeerConnectionChannel(
        config, signalingForChannel);
    pcc.addEventListener('id', (messageEvent) => {
      channels.set(messageEvent.message, pcc);
    });
    return pcc;
  }

  // eslint-disable-next-line require-jsdoc
  function clean() {
    participants.clear();
    remoteStreams.clear();
  }

  Object.defineProperty(this, 'info', {
    configurable: false,
    get: () => {
      if (!room) {
        return null;
      }
      return new ConferenceInfo(room.id, Array.from(participants, (x) => x[
          1]), Array.from(remoteStreams, (x) => x[1]), me);
    },
  });

  /**
   * @function join
   * @instance
   * @desc Join a conference.
   * @memberof Owt.Conference.ConferenceClient
   * @return {Promise<ConferenceInfo, Error>} Return a promise resolved with current conference's information if successfully join the conference. Or return a promise rejected with a newly created Owt.Error if failed to join the conference.
   * @param {string} tokenString Token is issued by conference server(nuve).
   */
  this.join = function(tokenString) {
    return new Promise((resolve, reject) => {
      const token = JSON.parse(Base64.decodeBase64(tokenString));
      const isSecured = (token.secure === true);
      let host = token.host;
      if (typeof host !== 'string') {
        reject(new ConferenceError('Invalid host.'));
        return;
      }
      if (host.indexOf('http') === -1) {
        host = isSecured ? ('https://' + host) : ('http://' + host);
      }
      if (signalingState !== SignalingState.READY) {
        reject(new ConferenceError('connection state invalid'));
        return;
      }

      signalingState = SignalingState.CONNECTING;

      const loginInfo = {
        token: tokenString,
        userAgent: Utils.sysInfo(),
        protocol: protocolVersion,
      };

      signaling.connect(host, isSecured, loginInfo).then((resp) => {
        signalingState = SignalingState.CONNECTED;
        room = resp.room;
        if (room.streams !== undefined) {
          for (const st of room.streams) {
            if (st.type === 'mixed') {
              st.viewport = st.info.label;
            }
            remoteStreams.set(st.id, createRemoteStream(st));
          }
        }
        if (resp.room && resp.room.participants !== undefined) {
          for (const p of resp.room.participants) {
            participants.set(p.id, new Participant(p.id, p.role, p.user));
            if (p.id === resp.id) {
              me = participants.get(p.id);
            }
          }
        }
        resolve(new ConferenceInfo(resp.room.id, Array.from(participants
            .values()), Array.from(remoteStreams.values()), me));
      }, (e) => {
        signalingState = SignalingState.READY;
        reject(new ConferenceError(e));
      });
    });
  };

  /**
   * @function publish
   * @memberof Owt.Conference.ConferenceClient
   * @instance
   * @desc Publish a LocalStream to conference server. Other participants will be able to subscribe this stream when it is successfully published.
   * @param {Owt.Base.LocalStream} stream The stream to be published.
   * @param {Owt.Base.PublishOptions} options Options for publication.
<<<<<<< HEAD
   * @return {Promise<Publication, Error>} Returned promise will be resolved with a newly created Publication once specific stream is successfully published, or rejected with a newly created Error if stream is invalid or options cannot be satisfied. Successfully published means PeerConnection is established and server is able to process media data.
=======
   * @param {string[]} videoCodecs Video codec names for publishing. Valid values are 'VP8', 'VP9' and 'H264'. This parameter only valid when options.video is RTCRtpEncodingParameters. Publishing with RTCRtpEncodingParameters is an experimental feature. This parameter is subject to change.
   * @returns {Promise<Publication, Error>} Returned promise will be resolved with a newly created Publication once specific stream is successfully published, or rejected with a newly created Error if stream is invalid or options cannot be satisfied. Successfully published means PeerConnection is established and server is able to process media data.
>>>>>>> 6d6d0a49
   */
  this.publish = function(stream, options, videoCodecs) {
    if (!(stream instanceof StreamModule.LocalStream)) {
      return Promise.reject(new ConferenceError('Invalid stream.'));
    }
    if (publishChannels.has(stream.mediaStream.id)) {
      return Promise.reject(new ConferenceError(
          'Cannot publish a published stream.'));
    }
    const channel = createPeerConnectionChannel();
    return channel.publish(stream, options, videoCodecs);
  };

  /**
   * @function subscribe
   * @memberof Owt.Conference.ConferenceClient
   * @instance
   * @desc Subscribe a RemoteStream from conference server.
   * @param {Owt.Base.RemoteStream} stream The stream to be subscribed.
   * @param {Owt.Conference.SubscribeOptions} options Options for subscription.
   * @return {Promise<Subscription, Error>} Returned promise will be resolved with a newly created Subscription once specific stream is successfully subscribed, or rejected with a newly created Error if stream is invalid or options cannot be satisfied. Successfully subscribed means PeerConnection is established and server was started to send media data.
   */
  this.subscribe = function(stream, options) {
    if (!(stream instanceof StreamModule.RemoteStream)) {
      return Promise.reject(new ConferenceError('Invalid stream.'));
    }
    const channel = createPeerConnectionChannel();
    return channel.subscribe(stream, options);
  };

  /**
   * @function send
   * @memberof Owt.Conference.ConferenceClient
   * @instance
   * @desc Send a text message to a participant or all participants.
   * @param {string} message Message to be sent.
   * @param {string} participantId Receiver of this message. Message will be sent to all participants if participantId is undefined.
   * @return {Promise<void, Error>} Returned promise will be resolved when conference server received certain message.
   */
  this.send = function(message, participantId) {
    if (participantId === undefined) {
      participantId = 'all';
    }
    return sendSignalingMessage('text', {to: participantId, message: message});
  };

  /**
   * @function leave
   * @memberOf Owt.Conference.ConferenceClient
   * @instance
   * @desc Leave a conference.
   * @return {Promise<void, Error>} Returned promise will be resolved with undefined once the connection is disconnected.
   */
  this.leave = function() {
    return signaling.disconnect().then(() => {
      clean();
      signalingState = SignalingState.READY;
    });
  };
};<|MERGE_RESOLUTION|>--- conflicted
+++ resolved
@@ -394,12 +394,8 @@
    * @desc Publish a LocalStream to conference server. Other participants will be able to subscribe this stream when it is successfully published.
    * @param {Owt.Base.LocalStream} stream The stream to be published.
    * @param {Owt.Base.PublishOptions} options Options for publication.
-<<<<<<< HEAD
+   * @param {string[]} videoCodecs Video codec names for publishing. Valid values are 'VP8', 'VP9' and 'H264'. This parameter only valid when options.video is RTCRtpEncodingParameters. Publishing with RTCRtpEncodingParameters is an experimental feature. This parameter is subject to change.
    * @return {Promise<Publication, Error>} Returned promise will be resolved with a newly created Publication once specific stream is successfully published, or rejected with a newly created Error if stream is invalid or options cannot be satisfied. Successfully published means PeerConnection is established and server is able to process media data.
-=======
-   * @param {string[]} videoCodecs Video codec names for publishing. Valid values are 'VP8', 'VP9' and 'H264'. This parameter only valid when options.video is RTCRtpEncodingParameters. Publishing with RTCRtpEncodingParameters is an experimental feature. This parameter is subject to change.
-   * @returns {Promise<Publication, Error>} Returned promise will be resolved with a newly created Publication once specific stream is successfully published, or rejected with a newly created Error if stream is invalid or options cannot be satisfied. Successfully published means PeerConnection is established and server is able to process media data.
->>>>>>> 6d6d0a49
    */
   this.publish = function(stream, options, videoCodecs) {
     if (!(stream instanceof StreamModule.LocalStream)) {
