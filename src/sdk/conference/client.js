// Copyright (C) <2018> Intel Corporation
//
// SPDX-License-Identifier: Apache-2.0

/* global Map, Promise */

'use strict';

import * as EventModule from '../base/event.js';
import {SioSignaling as Signaling} from './signaling.js';
import Logger from '../base/logger.js';
import {Base64} from '../base/base64.js';
import {ConferenceError} from './error.js';
import * as Utils from '../base/utils.js';
import * as StreamModule from '../base/stream.js';
import {Participant} from './participant.js';
import {ConferenceInfo} from './info.js';
import {ConferencePeerConnectionChannel} from './channel.js';
import {QuicConnection} from './quicconnection.js';
import {RemoteMixedStream, ActiveAudioInputChangeEvent, LayoutChangeEvent}
  from './mixedstream.js';
import * as StreamUtilsModule from './streamutils.js';

const SignalingState = {
  READY: 1,
  CONNECTING: 2,
  CONNECTED: 3,
};

const protocolVersion = '1.2';

/* eslint-disable valid-jsdoc */
/**
 * @class ParticipantEvent
 * @classDesc Class ParticipantEvent represents a participant event.
   @extends Owt.Base.OwtEvent
 * @memberof Owt.Conference
 * @hideconstructor
 */
const ParticipantEvent = function(type, init) {
  const that = new EventModule.OwtEvent(type, init);
  /**
   * @member {Owt.Conference.Participant} participant
   * @instance
   * @memberof Owt.Conference.ParticipantEvent
   */
  that.participant = init.participant;
  return that;
};
/* eslint-enable valid-jsdoc */

/**
 * @class ConferenceClientConfiguration
 * @classDesc Configuration for ConferenceClient.
 * @memberOf Owt.Conference
 * @hideconstructor
 */
class ConferenceClientConfiguration { // eslint-disable-line no-unused-vars
  // eslint-disable-next-line require-jsdoc
  constructor() {
    /**
     * @member {?RTCConfiguration} rtcConfiguration
     * @instance
     * @memberof Owt.Conference.ConferenceClientConfiguration
     * @desc It will be used for creating PeerConnection.
     * @see {@link https://www.w3.org/TR/webrtc/#rtcconfiguration-dictionary|RTCConfiguration Dictionary of WebRTC 1.0}.
     * @example
     * // Following object can be set to conferenceClientConfiguration.rtcConfiguration.
     * {
     *   iceServers: [{
     *      urls: "stun:example.com:3478"
     *   }, {
     *     urls: [
     *       "turn:example.com:3478?transport=udp",
     *       "turn:example.com:3478?transport=tcp"
     *     ],
     *      credential: "password",
     *      username: "username"
     *   }
     * }
     */
    this.rtcConfiguration = undefined;
  }
}

/**
 * @class ConferenceClient
 * @classdesc The ConferenceClient handles PeerConnections between client and server. For conference controlling, please refer to REST API guide.
 * Events:
 *
 * | Event Name            | Argument Type                    | Fired when       |
 * | --------------------- | ---------------------------------| ---------------- |
 * | streamadded           | Owt.Base.StreamEvent             | A new stream is available in the conference. |
 * | participantjoined     | Owt.Conference.ParticipantEvent  | A new participant joined the conference. |
 * | messagereceived       | Owt.Base.MessageEvent            | A new message is received. |
 * | serverdisconnected    | Owt.Base.OwtEvent                | Disconnected from conference server. |
 *
 * @memberof Owt.Conference
 * @extends Owt.Base.EventDispatcher
 * @constructor
 * @param {?Owt.Conference.ConferenceClientConfiguration } config Configuration for ConferenceClient.
 * @param {?Owt.Conference.SioSignaling } signalingImpl Signaling channel implementation for ConferenceClient. SDK uses default signaling channel implementation if this parameter is undefined. Currently, a Socket.IO signaling channel implementation was provided as ics.conference.SioSignaling. However, it is not recommended to directly access signaling channel or customize signaling channel for ConferenceClient as this time.
 */
export const ConferenceClient = function(config, signalingImpl) {
  Object.setPrototypeOf(this, new EventModule.EventDispatcher());
  config = config || {};
  const self = this;
  let signalingState = SignalingState.READY;
  const signaling = signalingImpl ? signalingImpl : (new Signaling());
  let me;
  let room;
  const remoteStreams = new Map(); // Key is stream ID, value is a RemoteStream.
  const participants = new Map(); // Key is participant ID, value is a Participant object.
  const publishChannels = new Map(); // Key is MediaStream's ID, value is pc channel.
  const channels = new Map(); // Key is channel's internal ID, value is channel.
<<<<<<< HEAD
  let mainChannel = null; // Main pc channel for the client as single pc is default.
=======
  let quicTransportChannel;
>>>>>>> b15c0bb0

  /**
   * @function onSignalingMessage
   * @desc Received a message from conference portal. Defined in client-server protocol.
   * @param {string} notification Notification type.
   * @param {object} data Data received.
   * @private
   */
  function onSignalingMessage(notification, data) {
    if (notification === 'soac' || notification === 'progress') {
      if (channels.has(data.id)) {
        channels.get(data.id).onMessage(notification, data);
      } else if (quicTransportChannel && quicTransportChannel
        .hasContentSessionId(data.id)) {
        quicTransportChannel.onMessage(notification, data);
      } else {
        Logger.warning('Cannot find a channel for incoming data.');
      }
      return;
    } else if (notification === 'stream') {
      if (data.status === 'add') {
        fireStreamAdded(data.data);
      } else if (data.status === 'remove') {
        fireStreamRemoved(data);
      } else if (data.status === 'update') {
        // Broadcast audio/video update status to channel so specific events can be fired on publication or subscription.
        if (data.data.field === 'audio.status' || data.data.field ===
          'video.status') {
          channels.forEach((c) => {
            c.onMessage(notification, data);
          });
        } else if (data.data.field === 'activeInput') {
          fireActiveAudioInputChange(data);
        } else if (data.data.field === 'video.layout') {
          fireLayoutChange(data);
        } else if (data.data.field === '.') {
          updateRemoteStream(data.data.value);
        } else {
          Logger.warning('Unknown stream event from MCU.');
        }
      }
    } else if (notification === 'text') {
      fireMessageReceived(data);
    } else if (notification === 'participant') {
      fireParticipantEvent(data);
    }
  }

  signaling.addEventListener('data', (event) => {
    onSignalingMessage(event.message.notification, event.message.data);
  });

  signaling.addEventListener('disconnect', () => {
    clean();
    signalingState = SignalingState.READY;
    self.dispatchEvent(new EventModule.OwtEvent('serverdisconnected'));
  });

  // eslint-disable-next-line require-jsdoc
  function fireParticipantEvent(data) {
    if (data.action === 'join') {
      data = data.data;
      const participant = new Participant(data.id, data.role, data.user);
      participants.set(data.id, participant);
      const event = new ParticipantEvent(
          'participantjoined', {participant: participant});
      self.dispatchEvent(event);
    } else if (data.action === 'leave') {
      const participantId = data.data;
      if (!participants.has(participantId)) {
        Logger.warning(
            'Received leave message from MCU for an unknown participant.');
        return;
      }
      const participant = participants.get(participantId);
      participants.delete(participantId);
      participant.dispatchEvent(new EventModule.OwtEvent('left'));
    }
  }

  // eslint-disable-next-line require-jsdoc
  function fireMessageReceived(data) {
    const messageEvent = new EventModule.MessageEvent('messagereceived', {
      message: data.message,
      origin: data.from,
      to: data.to,
    });
    self.dispatchEvent(messageEvent);
  }

  // eslint-disable-next-line require-jsdoc
  function fireStreamAdded(info) {
    const stream = createRemoteStream(info);
    remoteStreams.set(stream.id, stream);
    const streamEvent = new StreamModule.StreamEvent('streamadded', {
      stream: stream,
    });
    self.dispatchEvent(streamEvent);
  }

  // eslint-disable-next-line require-jsdoc
  function fireStreamRemoved(info) {
    if (!remoteStreams.has(info.id)) {
      Logger.warning('Cannot find specific remote stream.');
      return;
    }
    const stream = remoteStreams.get(info.id);
    const streamEvent = new EventModule.OwtEvent('ended');
    remoteStreams.delete(stream.id);
    stream.dispatchEvent(streamEvent);
  }

  // eslint-disable-next-line require-jsdoc
  function fireActiveAudioInputChange(info) {
    if (!remoteStreams.has(info.id)) {
      Logger.warning('Cannot find specific remote stream.');
      return;
    }
    const stream = remoteStreams.get(info.id);
    const streamEvent = new ActiveAudioInputChangeEvent(
        'activeaudioinputchange', {
          activeAudioInputStreamId: info.data.value,
        });
    stream.dispatchEvent(streamEvent);
  }

  // eslint-disable-next-line require-jsdoc
  function fireLayoutChange(info) {
    if (!remoteStreams.has(info.id)) {
      Logger.warning('Cannot find specific remote stream.');
      return;
    }
    const stream = remoteStreams.get(info.id);
    const streamEvent = new LayoutChangeEvent(
        'layoutchange', {
          layout: info.data.value,
        });
    stream.dispatchEvent(streamEvent);
  }

  // eslint-disable-next-line require-jsdoc
  function updateRemoteStream(streamInfo) {
    if (!remoteStreams.has(streamInfo.id)) {
      Logger.warning('Cannot find specific remote stream.');
      return;
    }
    const stream = remoteStreams.get(streamInfo.id);
    stream.settings = StreamUtilsModule.convertToPublicationSettings(streamInfo
        .media);
    stream.extraCapabilities = StreamUtilsModule
        .convertToSubscriptionCapabilities(
            streamInfo.media);
    const streamEvent = new EventModule.OwtEvent('updated');
    stream.dispatchEvent(streamEvent);
  }

  // eslint-disable-next-line require-jsdoc
  function createRemoteStream(streamInfo) {
    if (streamInfo.type === 'mixed') {
      return new RemoteMixedStream(streamInfo);
    } else {
      let audioSourceInfo; let videoSourceInfo;
      const audioTrack = streamInfo.media.tracks
          .find((t) => t.type === 'audio');
      const videoTrack = streamInfo.media.tracks
          .find((t) => t.type === 'video');
      if (audioTrack) {
        audioSourceInfo = audioTrack.source;
      }
      if (videoTrack) {
        videoSourceInfo = videoTrack.source;
      }
      const dataSourceInfo = streamInfo.data;
      const stream = new StreamModule.RemoteStream(streamInfo.id,
        streamInfo.info.owner, undefined, new StreamModule.StreamSourceInfo(
          audioSourceInfo, videoSourceInfo, dataSourceInfo), streamInfo.info
        .attributes);
      stream.settings = StreamUtilsModule.convertToPublicationSettings(
          streamInfo.media);
      stream.extraCapabilities = StreamUtilsModule
          .convertToSubscriptionCapabilities(
              streamInfo.media);
      return stream;
    }
  }

  // eslint-disable-next-line require-jsdoc
  function sendSignalingMessage(type, message) {
    return signaling.send(type, message);
  }

  // eslint-disable-next-line require-jsdoc
  function createSignalingForChannel() {
    // Construct an signaling sender/receiver for ConferencePeerConnection.
    const signalingForChannel = Object.create(EventModule.EventDispatcher);
    signalingForChannel.sendSignalingMessage = sendSignalingMessage;
<<<<<<< HEAD
    const pcc = new ConferencePeerConnectionChannel(
        config, signalingForChannel);
    pcc.addEventListener('id', (messageEvent) => {
      if (!channels.has(messageEvent.message)) {
        channels.set(messageEvent.message, pcc);
      } else {
        Logger.warning('Channel already exists', messageEvent.message);
      }
=======
    return signalingForChannel;
  }

  // eslint-disable-next-line require-jsdoc
  function createPeerConnectionChannel(transport) {
    const signalingForChannel = createSignalingForChannel();
    const channel =
        new ConferencePeerConnectionChannel(config, signalingForChannel);
    channel.addEventListener('id', (messageEvent) => {
      channels.set(messageEvent.message, channel);
>>>>>>> b15c0bb0
    });
    return channel;
  }

  // eslint-disable-next-line require-jsdoc
  function clean() {
    participants.clear();
    remoteStreams.clear();
  }

  Object.defineProperty(this, 'info', {
    configurable: false,
    get: () => {
      if (!room) {
        return null;
      }
      return new ConferenceInfo(room.id, Array.from(participants, (x) => x[
          1]), Array.from(remoteStreams, (x) => x[1]), me);
    },
  });

  /**
   * @function join
   * @instance
   * @desc Join a conference.
   * @memberof Owt.Conference.ConferenceClient
   * @return {Promise<ConferenceInfo, Error>} Return a promise resolved with current conference's information if successfully join the conference. Or return a promise rejected with a newly created Owt.Error if failed to join the conference.
   * @param {string} tokenString Token is issued by conference server(nuve).
   */
  this.join = function(tokenString) {
    return new Promise((resolve, reject) => {
      const token = JSON.parse(Base64.decodeBase64(tokenString));
      const isSecured = (token.secure === true);
      let host = token.host;
      if (typeof host !== 'string') {
        reject(new ConferenceError('Invalid host.'));
        return;
      }
      if (host.indexOf('http') === -1) {
        host = isSecured ? ('https://' + host) : ('http://' + host);
      }
      if (signalingState !== SignalingState.READY) {
        reject(new ConferenceError('connection state invalid'));
        return;
      }

      signalingState = SignalingState.CONNECTING;

      const loginInfo = {
        token: tokenString,
        userAgent: Utils.sysInfo(),
        protocol: protocolVersion,
      };

      signaling.connect(host, isSecured, loginInfo).then((resp) => {
        signalingState = SignalingState.CONNECTED;
        room = resp.room;
        if (room.streams !== undefined) {
          for (const st of room.streams) {
            if (st.type === 'mixed') {
              st.viewport = st.info.label;
            }
            remoteStreams.set(st.id, createRemoteStream(st));
          }
        }
        if (resp.room && resp.room.participants !== undefined) {
          for (const p of resp.room.participants) {
            participants.set(p.id, new Participant(p.id, p.role, p.user));
            if (p.id === resp.id) {
              me = participants.get(p.id);
            }
          }
        }
        if (QuicConnection && token.webTransportUrl) {
          quicTransportChannel = new QuicConnection(
              token.webTransportUrl, resp.webTransportToken,
              createSignalingForChannel());
        }
        resolve(new ConferenceInfo(resp.room.id, Array.from(participants
            .values()), Array.from(remoteStreams.values()), me));
      }, (e) => {
        signalingState = SignalingState.READY;
        reject(new ConferenceError(e));
      });
    });
  };

  /**
   * @function publish
   * @memberof Owt.Conference.ConferenceClient
   * @instance
   * @desc Publish a LocalStream to conference server. Other participants will be able to subscribe this stream when it is successfully published.
   * @param {Owt.Base.LocalStream} stream The stream to be published.
   * @param {Owt.Base.PublishOptions} options Options for publication.
   * @return {Promise<Publication, Error>} Returned promise will be resolved with a newly created Publication once specific stream is successfully published, or rejected with a newly created Error if stream is invalid or options cannot be satisfied. Successfully published means PeerConnection is established and server is able to process media data.
   */
  this.publish = function(stream, options) {
    if (!(stream instanceof StreamModule.LocalStream)) {
      return Promise.reject(new ConferenceError('Invalid stream.'));
    }
    if (stream.source.data) {
      return quicTransportChannel.publish(stream);
    }
    if (publishChannels.has(stream.mediaStream.id)) {
      return Promise.reject(new ConferenceError(
          'Cannot publish a published stream.'));
    }
<<<<<<< HEAD
    if (!mainChannel) {
      mainChannel = createPeerConnectionChannel();
      mainChannel.addEventListener('ended', () => {
        mainChannel = null;
      });
    }
    return mainChannel.publish(stream, options, videoCodecs);
=======
    const channel = createPeerConnectionChannel();
    return channel.publish(stream, options);
>>>>>>> b15c0bb0
  };

  /**
   * @function subscribe
   * @memberof Owt.Conference.ConferenceClient
   * @instance
   * @desc Subscribe a RemoteStream from conference server.
   * @param {Owt.Base.RemoteStream} stream The stream to be subscribed.
   * @param {Owt.Conference.SubscribeOptions} options Options for subscription.
   * @return {Promise<Subscription, Error>} Returned promise will be resolved with a newly created Subscription once specific stream is successfully subscribed, or rejected with a newly created Error if stream is invalid or options cannot be satisfied. Successfully subscribed means PeerConnection is established and server was started to send media data.
   */
  this.subscribe = function(stream, options) {
    if (!(stream instanceof StreamModule.RemoteStream)) {
      return Promise.reject(new ConferenceError('Invalid stream.'));
    }
<<<<<<< HEAD
    if (!mainChannel) {
      mainChannel = createPeerConnectionChannel();
      mainChannel.addEventListener('ended', () => {
        mainChannel = null;
      });
    }
    return mainChannel.subscribe(stream, options);
=======
    if (stream.source.data) {
      if (stream.source.audio || stream.source.video) {
        return Promise.reject(new TypeError(
            'Invalid source info. A remote stream is either a data stream or ' +
            'a media stream.'));
      }
      return quicTransportChannel.subscribe(stream);
      // TODO
    }
    const channel = createPeerConnectionChannel(options.transport);
    return channel.subscribe(stream, options);
>>>>>>> b15c0bb0
  };

  /**
   * @function send
   * @memberof Owt.Conference.ConferenceClient
   * @instance
   * @desc Send a text message to a participant or all participants.
   * @param {string} message Message to be sent.
   * @param {string} participantId Receiver of this message. Message will be sent to all participants if participantId is undefined.
   * @return {Promise<void, Error>} Returned promise will be resolved when conference server received certain message.
   */
  this.send = function(message, participantId) {
    if (participantId === undefined) {
      participantId = 'all';
    }
    return sendSignalingMessage('text', {to: participantId, message: message});
  };

  /**
   * @function leave
   * @memberOf Owt.Conference.ConferenceClient
   * @instance
   * @desc Leave a conference.
   * @return {Promise<void, Error>} Returned promise will be resolved with undefined once the connection is disconnected.
   */
  this.leave = function() {
    return signaling.disconnect().then(() => {
      clean();
      signalingState = SignalingState.READY;
    });
  };

  /**
   * @function createSendStream
   * @memberOf Owt.Conference.ConferenceClient
   * @instance
   * @desc Create a outgoing stream. Only available when WebTransport is supported by user's browser.
   * @return {Promise<SendStream, Error>} Returned promise will be resolved with a SendStream once stream is created.
   */
  if (QuicConnection) {
    this.createSendStream = async function() {
      if (!quicTransportChannel) {
        // Try to create a new one or consider it as closed?
        throw new ConferenceError('No QUIC connection available.');
      }
      return quicTransportChannel.createSendStream();
    };
  }
};<|MERGE_RESOLUTION|>--- conflicted
+++ resolved
@@ -113,11 +113,8 @@
   const participants = new Map(); // Key is participant ID, value is a Participant object.
   const publishChannels = new Map(); // Key is MediaStream's ID, value is pc channel.
   const channels = new Map(); // Key is channel's internal ID, value is channel.
-<<<<<<< HEAD
   let mainChannel = null; // Main pc channel for the client as single pc is default.
-=======
   let quicTransportChannel;
->>>>>>> b15c0bb0
 
   /**
    * @function onSignalingMessage
@@ -314,16 +311,6 @@
     // Construct an signaling sender/receiver for ConferencePeerConnection.
     const signalingForChannel = Object.create(EventModule.EventDispatcher);
     signalingForChannel.sendSignalingMessage = sendSignalingMessage;
-<<<<<<< HEAD
-    const pcc = new ConferencePeerConnectionChannel(
-        config, signalingForChannel);
-    pcc.addEventListener('id', (messageEvent) => {
-      if (!channels.has(messageEvent.message)) {
-        channels.set(messageEvent.message, pcc);
-      } else {
-        Logger.warning('Channel already exists', messageEvent.message);
-      }
-=======
     return signalingForChannel;
   }
 
@@ -333,8 +320,11 @@
     const channel =
         new ConferencePeerConnectionChannel(config, signalingForChannel);
     channel.addEventListener('id', (messageEvent) => {
-      channels.set(messageEvent.message, channel);
->>>>>>> b15c0bb0
+      if (!channels.has(messageEvent.message)) {
+        channels.set(messageEvent.message, pcc);
+      } else {
+        Logger.warning('Channel already exists', messageEvent.message);
+      }
     });
     return channel;
   }
@@ -442,7 +432,6 @@
       return Promise.reject(new ConferenceError(
           'Cannot publish a published stream.'));
     }
-<<<<<<< HEAD
     if (!mainChannel) {
       mainChannel = createPeerConnectionChannel();
       mainChannel.addEventListener('ended', () => {
@@ -450,10 +439,6 @@
       });
     }
     return mainChannel.publish(stream, options, videoCodecs);
-=======
-    const channel = createPeerConnectionChannel();
-    return channel.publish(stream, options);
->>>>>>> b15c0bb0
   };
 
   /**
@@ -469,7 +454,15 @@
     if (!(stream instanceof StreamModule.RemoteStream)) {
       return Promise.reject(new ConferenceError('Invalid stream.'));
     }
-<<<<<<< HEAD
+    if (stream.source.data) {
+      if (stream.source.audio || stream.source.video) {
+        return Promise.reject(new TypeError(
+            'Invalid source info. A remote stream is either a data stream or ' +
+            'a media stream.'));
+      }
+      return quicTransportChannel.subscribe(stream);
+      // TODO
+    }
     if (!mainChannel) {
       mainChannel = createPeerConnectionChannel();
       mainChannel.addEventListener('ended', () => {
@@ -477,19 +470,6 @@
       });
     }
     return mainChannel.subscribe(stream, options);
-=======
-    if (stream.source.data) {
-      if (stream.source.audio || stream.source.video) {
-        return Promise.reject(new TypeError(
-            'Invalid source info. A remote stream is either a data stream or ' +
-            'a media stream.'));
-      }
-      return quicTransportChannel.subscribe(stream);
-      // TODO
-    }
-    const channel = createPeerConnectionChannel(options.transport);
-    return channel.subscribe(stream, options);
->>>>>>> b15c0bb0
   };
 
   /**
